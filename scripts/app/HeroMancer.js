--- conflicted
+++ resolved
@@ -1,4 +1,3 @@
-<<<<<<< HEAD
 import {
   ActorCreationService,
   CharacterArtPicker,
@@ -9,9 +8,6 @@
   SavedOptions,
   StatRoller
 } from '../utils/index.js';
-=======
-import { ActorCreationService, CharacterArtPicker, CharacterRandomizer, DOMManager, FormValidation, HM, ProgressBar, SavedOptions, StatRoller } from '../utils/index.js';
->>>>>>> f4e40f7c
 
 const { ApplicationV2, HandlebarsApplicationMixin } = foundry.applications.api;
 
@@ -197,7 +193,6 @@
       }
 
       // Navigation buttons logic
-<<<<<<< HEAD
       const tabOrder = [
         'start',
         'background',
@@ -208,9 +203,6 @@
         'biography',
         'finalize'
       ].filter((tab) => !(HM.COMPAT?.ELKAN && tab === 'equipment'));
-=======
-      const tabOrder = ['start', 'background', 'race', 'class', 'abilities', 'equipment', 'biography', 'finalize'].filter((tab) => !(HM.COMPAT?.ELKAN && tab === 'equipment'));
->>>>>>> f4e40f7c
       const currentTabIndex = tabOrder.indexOf(this.tabGroups['hero-mancer-tabs']);
 
       switch (partId) {
