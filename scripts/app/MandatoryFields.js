import { HM } from '../utils/index.js';

const { ApplicationV2, HandlebarsApplicationMixin, DialogV2 } = foundry.applications.api;

export class MandatoryFields extends HandlebarsApplicationMixin(ApplicationV2) {
  /* -------------------------------------------- */
  /*  Static Properties                           */
  /* -------------------------------------------- */

  static DEFAULT_OPTIONS = {
    id: 'hero-mancer-settings-mandatory-fields',
    classes: ['hm-app'],
    tag: 'form',
    form: {
      handler: MandatoryFields.formHandler,
      closeOnSubmit: true,
      submitOnChange: false
    },
    position: {
      height: 'auto',
      width: 'auto'
    },
    window: {
      icon: 'fa-solid fa-list-check',
      resizable: false
    }
  };

  static PARTS = {
    form: {
      template: 'modules/hero-mancer/templates/settings/mandatory-fields.hbs',
      id: 'body',
      classes: ['hm-mandatory-fields-popup']
    },
    footer: {
      template: 'modules/hero-mancer/templates/settings/settings-footer.hbs',
      id: 'footer',
      classes: ['hm-mandatory-footer']
    }
  };

  /* -------------------------------------------- */
  /*  Getters                                     */
  /* -------------------------------------------- */

  get title() {
    return `${HM.CONFIG.TITLE} | ${game.i18n.localize('hm.settings.mandatory-fields.menu.name')}`;
  }

  /* -------------------------------------------- */
  /*  Protected Methods                           */
  /* -------------------------------------------- */

  /**
   * Prepares context data for the mandatory fields configuration
   * Loads current field settings and organizes them by category
   * @param {object} _options - Application render options
   * @returns {Promise<object>} Context data for template rendering
   * @protected
   * @override
   */
  async _prepareContext(_options) {
    // Get all valid form fields
    const fieldCategories = await this.getAllFormFields();

    // Get currently selected mandatory fields
    const mandatoryFields = game.settings.get(HM.CONFIG.ID, 'mandatoryFields') || [];

    HM.log(3, 'Loading mandatory fields:', mandatoryFields);

    // Process each category to add mandatory status
    const processedFields = {};
    for (const [category, fields] of Object.entries(fieldCategories)) {
      processedFields[category] = fields.map((field) => {
        // If there are saved mandatory fields, use those
        // Otherwise, use the default values
        const isInitialSetup = mandatoryFields.length === 0;
        return {
          key: field.key,
          label: field.label,
          mandatory: isInitialSetup ? field.default : mandatoryFields.includes(field.key)
        };
      });
    }

    HM.log(3, 'Processed fields:', processedFields);

    return {
      fields: processedFields,
      playerCustomizationEnabled: game.settings.get(HM.CONFIG.ID, 'enablePlayerCustomization'),
      tokenCustomizationEnabled: game.settings.get(HM.CONFIG.ID, 'enableTokenCustomization')
    };
  }

  /* -------------------------------------------- */
  /*  Public Methods                              */
  /* -------------------------------------------- */

  /**
   * Retrieves all configurable form fields organized by category
   * @returns {Promise<object>} Object containing categorized form fields
   */
  async getAllFormFields() {
    const abilityFields = Object.entries(CONFIG.DND5E.abilities).map(([key, ability]) => ({
      key: `abilities[${key}]`,
      label: game.i18n.format('DND5E.ABILITY.SECTIONS.Score', { ability: ability.label }),
      default: false
    }));

    return {
      basic: [
        { key: 'name', label: `${game.i18n.localize('hm.app.start.name-label')}`, default: true },
        { key: 'character-art', label: `${game.i18n.localize('hm.app.start.character-art-label')}`, default: false },
        { key: 'token-art', label: `${game.i18n.localize('hm.app.start.token-art-label')}`, default: false }
      ],
      player:
        game.settings.get(HM.CONFIG.ID, 'enablePlayerCustomization') ?
          [
            { key: 'player-color', label: `${game.i18n.localize('hm.app.start.player-color')}`, default: false },
            { key: 'player-pronouns', label: `${game.i18n.localize('hm.app.start.player-pronouns')}`, default: false },
            { key: 'player-avatar', label: `${game.i18n.localize('hm.app.start.player-avatar')}`, default: false }
          ]
        : [],
      token:
        game.settings.get(HM.CONFIG.ID, 'enableTokenCustomization') ?
          [
            { key: 'displayName', label: `${game.i18n.localize('TOKEN.CharShowNameplate')}`, default: false },
            { key: 'displayBars', label: `${game.i18n.localize('TOKEN.ResourceDisplay')}`, default: false },
            { key: 'bar1.attribute', label: `${game.i18n.localize('TOKEN.ResourceBar1A')}`, default: false },
            { key: 'bar2.attribute', label: `${game.i18n.localize('TOKEN.ResourceBar2A')}`, default: false },
            { key: 'ring.enabled', label: `${game.i18n.localize('TOKEN.FIELDS.ring.enabled.label')}`, default: false },
            { key: 'ring.color', label: `${game.i18n.localize('TOKEN.FIELDS.ring.colors.ring.label')}`, default: false },
            { key: 'backgroundColor', label: `${game.i18n.localize('DND5E.TokenRings.BackgroundColor')}`, default: false },
            { key: 'ring.effects', label: `${game.i18n.localize('TOKEN.FIELDS.ring.effects.label')}`, default: false }
          ]
        : [],
      core: [
        { key: 'background', label: `${game.i18n.localize('hm.app.background.select-label')}`, default: true },
        { key: 'race', label: `${game.i18n.localize('hm.app.race.select-label')}`, default: true },
        { key: 'class', label: `${game.i18n.localize('hm.app.class.select-label')}`, default: true }
      ],
      abilities: abilityFields,
      details: [
        { key: 'alignment', label: `${game.i18n.localize('DND5E.Alignment')}`, default: false },
        { key: 'faith', label: `${game.i18n.localize('DND5E.Faith')}`, default: false }
      ],
      physical: [
        { key: 'eyes', label: `${game.i18n.localize('DND5E.Eyes')}`, default: false },
        { key: 'hair', label: `${game.i18n.localize('DND5E.Hair')}`, default: false },
        { key: 'skin', label: `${game.i18n.localize('DND5E.Skin')}`, default: false },
        { key: 'height', label: `${game.i18n.localize('DND5E.Height')}`, default: false },
        { key: 'weight', label: `${game.i18n.localize('DND5E.Weight')}`, default: false },
        { key: 'age', label: `${game.i18n.localize('DND5E.Age')}`, default: false },
        { key: 'gender', label: `${game.i18n.localize('DND5E.Gender')}`, default: false },
        { key: 'appearance', label: `${game.i18n.localize('hm.app.finalize.physical-description')}`, default: false }
      ],
      personality: [
        { key: 'traits', label: `${game.i18n.localize('hm.app.finalize.personality-traits')}`, default: false },
        { key: 'ideals', label: `${game.i18n.localize('DND5E.Ideals')}`, default: false },
        { key: 'bonds', label: `${game.i18n.localize('DND5E.Bonds')}`, default: false },
        { key: 'flaws', label: `${game.i18n.localize('DND5E.Flaws')}`, default: false },
        { key: 'backstory', label: `${game.i18n.localize('hm.app.finalize.backstory')}`, default: false }
      ]
    };
  }

  /* -------------------------------------------- */
  /*  Static Public Methods                       */
  /* -------------------------------------------- */

  /**
   * Processes form submission for mandatory field settings
   * @param {Event} _event - The form submission event
   * @param {HTMLFormElement} form - The form element
   * @param {FormDataExtended} formData - The processed form data
   * @returns {Promise<void>}
   * @static
   */
  static async formHandler(_event, form, formData) {
    const requiresWorldReload = true; // Settings changes require world reload
    try {
      HM.log(3, 'Raw form data:', formData);

      // Get all checkboxes from the form
      const checkboxes = form.querySelectorAll('input[type="checkbox"]');
      const mandatoryFields = Array.from(checkboxes)
        .filter((checkbox) => checkbox.checked)
        .map((checkbox) => checkbox.name);

      HM.log(3, 'Selected mandatory fields:', mandatoryFields);

<<<<<<< HEAD
      // Save to settings
      await game.settings.set(HM.CONFIG.ID, 'mandatoryFields', mandatoryFields);
=======
    // Helper function to find label for an element
    const findLabel = (element) => {
      // Skip elements within the summary-section
      if (element.closest('.summary-section')) {
        return null;
      }

      if (element.localName === 'prose-mirror') {
        HM.log(3, 'Finding label for ProseMirror element:', { element: element });
        let h3Element = element.closest('.notes-section')?.querySelector('h3');
        HM.log(3, 'Found h3 element:', { h3Element: h3Element });
        return h3Element;
      }
>>>>>>> 07afef66

      this.constructor.reloadConfirm({ world: requiresWorldReload });

      ui.notifications.info('hm.settings.mandatory-fields.saved', { localize: true });
    } catch (error) {
      HM.log(1, 'Error in MandatoryFields formHandler:', error);
      ui.notifications.error('hm.settings.mandatory-fields.error-saving', { localize: true });
    }
  }

  /**
   * Validates the form against mandatory field requirements
   * Updates UI to indicate incomplete fields and controls submit button state
   * @param {HTMLElement} form - The form element to check
   * @returns {Promise<boolean>} True if all mandatory fields are valid
   * @static
   */
  static async checkMandatoryFields(form) {
    const mandatoryFields = game.settings.get(HM.CONFIG.ID, 'mandatoryFields') || [];
    const submitButton = form.querySelector('.hm-app-footer-submit');

    if (!submitButton || !mandatoryFields.length) return true;

    // Collect all DOM updates
    const mandatoryIndicatorUpdates = [];
    const fieldCompletionUpdates = [];

    // First pass: collect all field elements and mark as mandatory
    const fieldElements = new Map();
    mandatoryFields.forEach((field) => {
      const element = form.querySelector(`[name="${field}"]`);
      if (!element) return;

      fieldElements.set(field, element);

      // Add mandatory class if not already present
      if (!element.classList.contains('mandatory-field')) {
        mandatoryIndicatorUpdates.push(() => element.classList.add('mandatory-field'));
      }

      // Setup indicator on label
      if (field.startsWith('abilities[')) {
        const abilityBlock = element.closest('.ability-block');
        const label = abilityBlock?.querySelector('.ability-label') || abilityBlock?.querySelector('label');
        if (label) {
          mandatoryIndicatorUpdates.push(() => this.addIndicator(label, false));
        }
      } else {
        const label = this.findAssociatedLabel(element);
        if (label) {
          mandatoryIndicatorUpdates.push(() => this.addIndicator(label, false));
        }
      }
    });

    // Apply initial mandatory field marking
    if (mandatoryIndicatorUpdates.length > 0) {
      requestAnimationFrame(() => {
        mandatoryIndicatorUpdates.forEach((update) => update());
      });
    }

    // Second pass: check field completion status
    const missingFields = [];
    fieldElements.forEach((element, field) => {
      let isComplete = false;

      if (field.startsWith('abilities[')) {
        const abilityBlock = element.closest('.ability-block');
        isComplete = this.isAbilityFieldComplete(element, abilityBlock);

        const label = abilityBlock.querySelector('.ability-label') || abilityBlock.querySelector('label');
        if (label) {
          fieldCompletionUpdates.push(() => this.addIndicator(label, isComplete));
        }
      } else {
        isComplete = this.isFormFieldComplete(element);
        const label = this.findAssociatedLabel(element);
        if (label) {
          fieldCompletionUpdates.push(() => this.addIndicator(label, isComplete));
        }
      }

      fieldCompletionUpdates.push(() => element.classList.toggle('complete', isComplete));

      if (!isComplete) {
        missingFields.push(field);
      }
    });

    // Apply all field completion updates at once
    requestAnimationFrame(() => {
      fieldCompletionUpdates.forEach((update) => update());

      // Update submit button state
      const isValid = missingFields.length === 0;
      submitButton.disabled = !isValid;

      if (!isValid) {
        submitButton['data-tooltip'] = game.i18n.format('hm.errors.missing-mandatory-fields', {
          fields: missingFields.join(', ')
        });
      } else {
        submitButton.title = game.i18n.localize('hm.app.save-description');
      }
    });

    return missingFields.length === 0;
  }

  /**
   * Checks if an ability score field is complete based on the current roll method
   * @param {HTMLElement} element - The ability input element
   * @param {HTMLElement} abilityBlock - The parent ability block element
   * @returns {boolean} Whether the field is complete
   * @static
   */
  static isAbilityFieldComplete(element, abilityBlock) {
    if (!abilityBlock) return false;

    // Standard Array - single dropdown
    if (element.classList.contains('ability-dropdown') && !abilityBlock.classList.contains('point-buy')) {
      return element.value && element.value !== '';
    }
    // Point Buy - hidden input with control buttons
    else if (element.type === 'hidden' && abilityBlock.classList.contains('point-buy')) {
      const score = parseInt(element.value);
      return !isNaN(score) && score >= 8;
    }
    // Manual - dropdown + number input
    else {
      const dropdown = abilityBlock.querySelector('.ability-dropdown');
      const scoreInput = abilityBlock.querySelector('.ability-score');
      return dropdown?.value && scoreInput?.value && dropdown.value !== '' && scoreInput.value !== '';
    }
  }

  /**
   * Checks if a form field contains valid content
   * @param {HTMLElement} element - The form field to check
   * @returns {boolean} Whether the field has valid content
   * @static
   */
  static isFormFieldComplete(element) {
    if (!element) return false;

    const type = element?.localName || element?.type || '';
    const value = element?.value;
    const checked = element?.checked;
    const emptyStates = ['', '<p></p>', '<p><br></p>', '<p><br class="ProseMirror-trailingBreak"></p>'];
    const proseMirrorValue = value || '';
    const editorContent = element.querySelector('.editor-content.ProseMirror')?.innerHTML || '';
    const isComplete = !emptyStates.includes(proseMirrorValue) && proseMirrorValue.trim() !== '' && !emptyStates.includes(editorContent) && editorContent.trim() !== '';

    // HM.log(3, 'Checking mandatory fields:', { element: element, type: type, value: value, checked: checked });

    switch (type) {
      case 'checkbox':
        return checked;
      case 'text':
      case 'textarea':
        return value && value.trim() !== '';
      case 'color-picker':
        return value && value !== '#000000';
      case 'select-one':
        return value && value !== '';
      case 'prose-mirror':
        HM.log(3, 'Checking prose-mirror content:', {
          value: proseMirrorValue,
          editorContent: editorContent,
          isComplete: isComplete
        });
        return isComplete;
      default:
        return value && value.trim() !== '';
    }
  }

  /**
   * Finds the label element associated with a form field
   * Handles special cases like ProseMirror editors and various form layouts
   * @param {HTMLElement} element - The form element to find a label for
   * @returns {HTMLElement|null} The associated label element or null if not found
   * @static
   */
  static findAssociatedLabel(element) {
    // HM.log(3, 'PROSE MIRROR SEARCH:', { element: element });
    if (element.localName === 'prose-mirror') {
      HM.log(3, 'Finding label for ProseMirror element:', { element: element });
      let h3Element = element.closest('.notes-section')?.querySelector('h3');
      HM.log(3, 'Found h3 element:', { h3Element: h3Element });
      return h3Element;
    }

    return element
      .closest('.form-row, .art-selection-row, .customization-row, .ability-block, .form-group, .trait-group, .personality-group, .description-group, .notes-group')
      ?.querySelector('label, span.ability-label');
  }

  /**
   * Adds a visual indicator to show field completion status
   * Creates or updates an icon prepended to the label
   * @param {HTMLElement} labelElement - The label element to modify
   * @param {boolean} [isComplete=false] - Whether the associated field is complete
   * @static
   */
  static addIndicator(labelElement, isComplete = false) {
    // Remove existing indicator if any
    const existingIcon = labelElement.querySelector('.mandatory-indicator');
    if (existingIcon) {
      // Only remove if the state changed
      const currentIsComplete = existingIcon.classList.contains('fa-circle-check');
      if (currentIsComplete === isComplete) {
        return; // No change needed
      }
      existingIcon.remove();
    }

    // Create new indicator
    const icon = document.createElement('i');
    if (isComplete) {
      icon.className = 'fa-duotone fa-solid fa-circle-check mandatory-indicator';
      icon.style.color = 'hsl(122deg 39% 49%)';
      icon.style.textShadow = '0 0 8px hsla(122deg, 39%, 49%, 50%)';
    } else {
      icon.className = 'fa-duotone fa-solid fa-diamond-exclamation mandatory-indicator';
      icon.style.color = 'hsl(0deg 100% 71%)';
      icon.style.textShadow = '0 0 8px hsla(0deg, 100%, 71%, 50%)';
    }
    labelElement.prepend(icon);
  }

  /**
   * Shows a confirmation dialog for reloading the world/application
   * @param {object} options - Configuration options
   * @param {boolean} options.world - Whether to reload the entire world
   * @returns {Promise<void>}
   * @static
   */
  static async reloadConfirm({ world = false } = {}) {
    const reload = await DialogV2.confirm({
      id: 'reload-world-confirm',
      modal: true,
      rejectClose: false,
      window: { title: 'SETTINGS.ReloadPromptTitle' },
      position: { width: 400 },
      content: `<p>${game.i18n.localize('SETTINGS.ReloadPromptBody')}</p>`
    });
    if (!reload) return;
    if (world && game.user.can('SETTINGS_MODIFY')) game.socket.emit('reload');
    foundry.utils.debouncedReload();
  }
}<|MERGE_RESOLUTION|>--- conflicted
+++ resolved
@@ -189,10 +189,10 @@
 
       HM.log(3, 'Selected mandatory fields:', mandatoryFields);
 
-<<<<<<< HEAD
+
       // Save to settings
       await game.settings.set(HM.CONFIG.ID, 'mandatoryFields', mandatoryFields);
-=======
+
     // Helper function to find label for an element
     const findLabel = (element) => {
       // Skip elements within the summary-section
@@ -206,7 +206,7 @@
         HM.log(3, 'Found h3 element:', { h3Element: h3Element });
         return h3Element;
       }
->>>>>>> 07afef66
+
 
       this.constructor.reloadConfirm({ world: requiresWorldReload });
 
